--- conflicted
+++ resolved
@@ -320,10 +320,7 @@
   src/error.cc
   src/filter_type.cc
   src/format/bin.cc
-<<<<<<< HEAD
-=======
   src/format/json.cc
->>>>>>> bc25aec1
   src/internal/clone_actor.cc
   src/internal/connector.cc
   src/internal/connector_adapter.cc
