--- conflicted
+++ resolved
@@ -6,10 +6,7 @@
 #include <cstddef>
 #include <cstdint>
 #include <exception>
-<<<<<<< HEAD
 #include <future>
-=======
->>>>>>> e3552b86
 #include <iostream>
 #include <iterator>
 #include <limits>
@@ -19,24 +16,6 @@
 #include <thread>
 #include <utility>
 #include <vector>
-<<<<<<< HEAD
-
-#pragma GCC diagnostic push
-#pragma GCC diagnostic ignored "-Wdeprecated"
-#pragma GCC diagnostic ignored "-Wdeprecated-declarations"
-#include <caf/behavior.hpp>
-#include <caf/config.hpp>
-#include <caf/config_option_adder.hpp>
-#include <caf/deep_to_string.hpp>
-#include <caf/downstream.hpp>
-#include <caf/event_based_actor.hpp>
-#include <caf/exit_reason.hpp>
-#include <caf/scoped_actor.hpp>
-#include <caf/send.hpp>
-#include <caf/type_id.hpp>
-#pragma GCC diagnostic pop
-=======
->>>>>>> e3552b86
 
 #include "broker/config.hh"
 #include "broker/configuration.hh"
@@ -153,31 +132,6 @@
 
 #endif // BROKER_WINDOWS
 
-<<<<<<< HEAD
-=======
-void publish_mode_stream(broker::endpoint& ep, const std::string& topic_str,
-                         size_t cap) {
-  auto worker = ep.publish_all(
-    [](size_t& msgs) { msgs = 0; },
-    [=](size_t& msgs, std::deque<data_message>& out, size_t hint) {
-      auto num = std::min(cap - msgs, hint);
-      std::string line;
-      for (size_t i = 0; i < num; ++i)
-        if (!std::getline(std::cin, line)) {
-          // Reached end of STDIO.
-          msgs = cap;
-          return;
-        } else {
-          out.emplace_back(make_data_message(topic_str, std::move(line)));
-        }
-      msgs += num;
-      msg_count += num;
-    },
-    [=](const size_t& msgs) { return msgs == cap; });
-  ep.wait_for(worker);
-}
-
->>>>>>> e3552b86
 void subscribe_mode_blocking(broker::endpoint& ep, const std::string& topic_str,
                     size_t cap) {
   auto in = ep.make_subscriber({topic_str});
@@ -226,9 +180,7 @@
 
 void subscribe_mode_stream(broker::endpoint& ep, const std::string& topic_str,
                     size_t cap) {
-  auto signal_promise = std::promise<void>{};
-  auto signal = signal_promise.get_future();
-  ep.subscribe(
+  auto worker = ep.subscribe(
     // Filter.
     {topic_str},
     // Init.
@@ -241,19 +193,10 @@
       if (++msgs >= cap)
         throw std::runtime_error("Reached cap");
     },
-<<<<<<< HEAD
-    // Cleanup.
-    [prom{std::move(signal_promise)}](size_t&, const caf::error&) mutable {
-      prom.set_value();
-    });
-  signal.wait();
-=======
     [=](size_t&, const broker::error&) {
       // nop
-    }
-  );
+    });
   ep.wait_for(worker);
->>>>>>> e3552b86
 }
 void split(std::vector<std::string>& result, std::string_view str,
            std::string_view delims, bool keep_all = true) {
