#include "broker/internal/wire_format.hh"

<<<<<<< HEAD
#include "broker/envelope.hh"
#include "broker/expected.hh"
=======
>>>>>>> bc25aec1
#include "broker/format/bin.hh"
#include "broker/internal/logger.hh"
#include "broker/internal/native.hh"

#include <caf/binary_deserializer.hpp>
#include <caf/byte_buffer.hpp>
#include <caf/byte_span.hpp>
#include <caf/detail/append_hex.hpp>

using namespace std::literals;

#define WIRE_FORMAT_TYPE_NAME(type)                                            \
  namespace caf {                                                              \
  template <>                                                                  \
  struct type_name<broker::internal::wire_format::type> {                      \
    static constexpr string_view value = #type;                                \
  };                                                                           \
  }

WIRE_FORMAT_TYPE_NAME(var_msg_error)
WIRE_FORMAT_TYPE_NAME(hello_msg)
WIRE_FORMAT_TYPE_NAME(probe_msg)
WIRE_FORMAT_TYPE_NAME(version_select_msg)
WIRE_FORMAT_TYPE_NAME(drop_conn_msg)
WIRE_FORMAT_TYPE_NAME(v1::originator_syn_msg)
WIRE_FORMAT_TYPE_NAME(v1::responder_syn_ack_msg)
WIRE_FORMAT_TYPE_NAME(v1::originator_ack_msg)

namespace broker::internal::wire_format {

std::pair<ec, std::string_view> check(const hello_msg& x) {
  if (x.magic != magic_number) {
    BROKER_DEBUG("received hello_msg from" << x.sender_id
                                           << "with wrong magic number");
    return {ec::wrong_magic_number, "wrong magic number"};
  }
  if (x.min_version > protocol_version || x.max_version < protocol_version) {
    BROKER_DEBUG("received hello_msg from"
                 << x.sender_id << "with unsupported versions;"
                 << BROKER_ARG(x.min_version) << BROKER_ARG(x.max_version));
    return {ec::peer_incompatible, "unsupported versions offered"};
  }
  return {ec::none, {}};
}

std::pair<ec, std::string_view> check(const probe_msg& x) {
  if (x.magic != magic_number) {
    BROKER_DEBUG("received probe_msg with wrong magic number");
    return {ec::wrong_magic_number, "wrong magic number"};
  }
  return {ec::none, {}};
}

std::pair<ec, std::string_view> check(const version_select_msg& x) {
  if (x.magic != magic_number) {
    BROKER_DEBUG("received version_select_msg from"
                 << x.sender_id << "with wrong magic number");
    return {ec::wrong_magic_number, "wrong magic number"};
  }
  if (x.selected_version != protocol_version) {
    BROKER_DEBUG("received version_select_msg from"
                 << x.sender_id
                 << "with unsupported version:" << x.selected_version);
    return {ec::peer_incompatible, "unsupported version selected"};
  }
  return {ec::none, {}};
}

std::pair<ec, std::string_view> check(const drop_conn_msg& x) {
  if (x.magic != magic_number) {
    BROKER_DEBUG("received drop_conn_msg from" << x.sender_id
                                               << "with wrong magic number");
    return {ec::wrong_magic_number, "wrong magic number"};
  }
  if (!convertible_to_ec(x.code)) {
    BROKER_DEBUG("received drop_conn_msg with unrecognized error code"
                 << x.code);
    return {ec::unspecified, x.description};
  }
    return {ec::none, {}};
}

namespace v1 {

<<<<<<< HEAD
bool trait::convert(const envelope_ptr& msg, caf::byte_buffer& buf) {
  if (!msg) {
    BROKER_ERROR("cannot serialize a null envelope");
    return false;
  }
  BROKER_DEBUG("serialize envelope:" << *msg);
  caf::binary_serializer sink{nullptr, buf};
  auto write_topic = [&msg, &sink] {
    auto str = msg->topic();
=======
bool trait::convert(const node_message& msg, caf::byte_buffer& buf) {
  format::bin::v1::encoder sink{std::back_inserter(buf)};
  auto write_bytes = [&buf](caf::const_byte_span bytes) {
    buf.insert(buf.end(), bytes.begin(), bytes.end());
    return true;
  };
  auto write_topic = [this, &sink, &write_bytes](const auto& x) {
    const auto& str = x.string();
>>>>>>> bc25aec1
    if (str.size() > 0xFFFF) {
      BROKER_ERROR("topic exceeds maximum size of 65,535 characters");
      last_error_ =
        make_error(caf::sec::invalid_argument,
                   "topic exceeds maximum size of 65,535 characters");
      return false;
    }
    if (!sink.apply(static_cast<uint16_t>(str.size()))) {
      BROKER_ERROR("failed to write topic size");
      return false;
    }
    auto first = reinterpret_cast<const caf::byte*>(str.data());
    sink.buf().insert(sink.buf().end(), first, first + str.size());
    return true;
  };
  auto write_payload = [&msg, &sink] {
    auto [data, size] = msg->raw_bytes();
    auto first = reinterpret_cast<const caf::byte*>(data);
    sink.buf().insert(sink.buf().end(), first, first + size);
    return true;
  };
<<<<<<< HEAD
  auto ok = sink.apply(msg->sender())      //
            && sink.apply(msg->receiver()) //
            && sink.apply(msg->type())     //
            && sink.apply(msg->ttl())      //
            && write_topic()               //
            && write_payload();            //
  if (!ok) {
    BROKER_ERROR("failed to serialize envelope: " << sink.get_error());
    last_error_ = sink.get_error();
  }
  return ok;
=======
  const auto& [sender, receiver, content] = msg.data();
  const auto& [msg_type, ttl, msg_topic, payload] = content.data();
  return sink.apply(sender)                                      //
         && sink.apply(receiver)                                 //
         && sink.apply(msg_type)                                 //
         && sink.apply(ttl)                                      //
         && write_topic(msg_topic)                               //
         && write_bytes(caf::as_bytes(caf::make_span(payload))); //
>>>>>>> bc25aec1
}

bool trait::convert(caf::const_byte_span bytes, envelope_ptr& msg) {
  auto data = reinterpret_cast<const std::byte*>(bytes.data());
  auto res = envelope::deserialize(data, bytes.size());
  if (!res) {
    std::string hex;
    caf::detail::append_hex(hex, bytes.data(), bytes.size());
    BROKER_ERROR("failed to deserialize envelope from" << hex << ":"
                                                       << res.error());
    last_error_ = std::move(native(res.error()));
    return false;
  }
  msg = std::move(*res);
  if (msg)
    BROKER_DEBUG("deserialized envelope:" << *msg);
  else
    BROKER_DEBUG("deserialized envelope: null");
  return true;
}

} // namespace v1

// Note: calling this to_string blows up, since CAF picks up to_string over
//       inspect and std::variant is implicitly convertible from the message
//       types.
std::string stringify(const var_msg& msg) {
  auto fn = [](const auto& x) { return caf::deep_to_string(x); };
  return std::visit(fn, msg);
}

#define MSG_CASE(type)                                                         \
  case type::tag: {                                                            \
    type tmp;                                                                  \
    if (!src.apply(tmp)) {                                                     \
      BROKER_ERROR("decode: failed to read a" << #type << ":"                  \
                                              << src.get_error());             \
      return make_var_msg_error(ec::invalid_message,                           \
                                "failed to parse " #type ":"                   \
                                  + to_string(src.get_error()));               \
    }                                                                          \
    if (auto [code, descr] = check(tmp); code != ec::none) {                   \
      return make_var_msg_error(code, std::string{descr});                     \
    }                                                                          \
    return {std::move(tmp)};                                                   \
  }

var_msg decode(caf::const_byte_span bytes) {
  caf::binary_deserializer src{nullptr, bytes};
  auto msg_type = p2p_message_type{0};
  if (!src.apply(msg_type)) {
    BROKER_ERROR("decode: failed to read the type tag:" << src.get_error());
    return make_var_msg_error(ec::invalid_message, "invalid message type tag"s);
  }
  switch (msg_type) {
    MSG_CASE(hello_msg)
    MSG_CASE(probe_msg)
    MSG_CASE(version_select_msg)
    MSG_CASE(drop_conn_msg)
    MSG_CASE(v1::originator_syn_msg)
    MSG_CASE(v1::responder_syn_ack_msg)
    MSG_CASE(v1::originator_ack_msg)
    default:
      break;
  }
  BROKER_ERROR("decode: found illegal message type"
               << static_cast<int>(msg_type));
  return make_var_msg_error(ec::invalid_message, "invalid message type tag"s);
}

} // namespace broker::internal::wire_format<|MERGE_RESOLUTION|>--- conflicted
+++ resolved
@@ -1,10 +1,7 @@
 #include "broker/internal/wire_format.hh"
 
-<<<<<<< HEAD
 #include "broker/envelope.hh"
 #include "broker/expected.hh"
-=======
->>>>>>> bc25aec1
 #include "broker/format/bin.hh"
 #include "broker/internal/logger.hh"
 #include "broker/internal/native.hh"
@@ -89,26 +86,15 @@
 
 namespace v1 {
 
-<<<<<<< HEAD
 bool trait::convert(const envelope_ptr& msg, caf::byte_buffer& buf) {
   if (!msg) {
     BROKER_ERROR("cannot serialize a null envelope");
     return false;
   }
   BROKER_DEBUG("serialize envelope:" << *msg);
-  caf::binary_serializer sink{nullptr, buf};
-  auto write_topic = [&msg, &sink] {
+  format::bin::v1::encoder sink{std::back_inserter(buf)};
+  auto write_topic = [&msg, &sink, this] {
     auto str = msg->topic();
-=======
-bool trait::convert(const node_message& msg, caf::byte_buffer& buf) {
-  format::bin::v1::encoder sink{std::back_inserter(buf)};
-  auto write_bytes = [&buf](caf::const_byte_span bytes) {
-    buf.insert(buf.end(), bytes.begin(), bytes.end());
-    return true;
-  };
-  auto write_topic = [this, &sink, &write_bytes](const auto& x) {
-    const auto& str = x.string();
->>>>>>> bc25aec1
     if (str.size() > 0xFFFF) {
       BROKER_ERROR("topic exceeds maximum size of 65,535 characters");
       last_error_ =
@@ -121,37 +107,21 @@
       return false;
     }
     auto first = reinterpret_cast<const caf::byte*>(str.data());
-    sink.buf().insert(sink.buf().end(), first, first + str.size());
+    sink.append(first, first + str.size());
     return true;
   };
   auto write_payload = [&msg, &sink] {
     auto [data, size] = msg->raw_bytes();
     auto first = reinterpret_cast<const caf::byte*>(data);
-    sink.buf().insert(sink.buf().end(), first, first + size);
+    sink.append(first, first + size);
     return true;
   };
-<<<<<<< HEAD
-  auto ok = sink.apply(msg->sender())      //
-            && sink.apply(msg->receiver()) //
-            && sink.apply(msg->type())     //
-            && sink.apply(msg->ttl())      //
-            && write_topic()               //
-            && write_payload();            //
-  if (!ok) {
-    BROKER_ERROR("failed to serialize envelope: " << sink.get_error());
-    last_error_ = sink.get_error();
-  }
-  return ok;
-=======
-  const auto& [sender, receiver, content] = msg.data();
-  const auto& [msg_type, ttl, msg_topic, payload] = content.data();
-  return sink.apply(sender)                                      //
-         && sink.apply(receiver)                                 //
-         && sink.apply(msg_type)                                 //
-         && sink.apply(ttl)                                      //
-         && write_topic(msg_topic)                               //
-         && write_bytes(caf::as_bytes(caf::make_span(payload))); //
->>>>>>> bc25aec1
+  return sink.apply(msg->sender())      //
+         && sink.apply(msg->receiver()) //
+         && sink.apply(msg->type())     //
+         && sink.apply(msg->ttl())      //
+         && write_topic()               //
+         && write_payload();
 }
 
 bool trait::convert(caf::const_byte_span bytes, envelope_ptr& msg) {
