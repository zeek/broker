--- conflicted
+++ resolved
@@ -91,11 +91,7 @@
   result += ", ";
   result += to_string(x.value());
   result += ", ";
-<<<<<<< HEAD
   result += expiry_to_string(x.expiry());
-=======
-  result += opt_to_string(x.expiry());
->>>>>>> e3552b86
   result += ", ";
   result += caf::deep_to_string(x.publisher());
   result += ')';
@@ -112,11 +108,7 @@
   result += ", ";
   result += to_string(x.new_value());
   result += ", ";
-<<<<<<< HEAD
   result += expiry_to_string(x.expiry());
-=======
-  result += opt_to_string(x.expiry());
->>>>>>> e3552b86
   result += ", ";
   result += caf::deep_to_string(x.publisher());
   result += ')';
