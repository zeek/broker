--- conflicted
+++ resolved
@@ -48,26 +48,15 @@
         CAF_LOG_DEBUG("dropped unexpected message type");
         continue;
       }
-<<<<<<< HEAD
-
-=======
->>>>>>> c4f15d91
       // Extract worker messages.
       if (num_workers > 0 && msg.match_element<data>(1))
         workers().push(msg.get_as<topic>(0), msg.get_as<data>(1));
       // Extract store messages.
       if (num_stores > 0 && msg.match_element<internal_command>(1))
         stores().push(msg.get_as<topic>(0), msg.get_as<internal_command>(1));
-<<<<<<< HEAD
-
       // Check if forwarding is on.
       if (!state_->options.forward)
         continue;
-
-=======
-      if (!state_->options.forward)
-        continue;
->>>>>>> c4f15d91
       // Either decrease TTL if message has one already, or add one.
       if (msg.size() < 3) {
         // Does not have a TTL yet, set a TTL of 5.
@@ -79,10 +68,6 @@
           continue;
         }
       }
-<<<<<<< HEAD
-
-=======
->>>>>>> c4f15d91
       // Forward to other peers.
       peers().push(std::move(msg));
     }
