--- conflicted
+++ resolved
@@ -7,18 +7,11 @@
 #include <caf/config.hpp>
 #include <caf/error.hpp>
 #include <caf/exit_reason.hpp>
-<<<<<<< HEAD
+#include <caf/io/network/default_multiplexer.hpp>
 #include <caf/message.hpp>
 #include <caf/node_id.hpp>
 #include <caf/scheduled_actor/flow.hpp>
-=======
-#include <caf/io/middleman.hpp>
-#include <caf/io/network/default_multiplexer.hpp>
-#include <caf/io/network/multiplexer.hpp>
-#include <caf/message.hpp>
-#include <caf/node_id.hpp>
-#include <caf/openssl/publish.hpp>
->>>>>>> ea3e1c1a
+#include <caf/scheduler/test_coordinator.hpp>
 #include <caf/scoped_actor.hpp>
 #include <caf/send.hpp>
 
@@ -27,12 +20,9 @@
 #include "broker/detail/connector.hh"
 #include "broker/detail/die.hh"
 #include "broker/detail/filesystem.hh"
-<<<<<<< HEAD
 #include "broker/detail/flow_controller_callback.hh"
-=======
 #include "broker/detail/telemetry/exporter.hh"
 #include "broker/detail/telemetry/prometheus.hh"
->>>>>>> ea3e1c1a
 #include "broker/endpoint.hh"
 #include "broker/fwd.hh"
 #include "broker/logger.hh"
@@ -130,8 +120,6 @@
 
 endpoint::background_task::~background_task() {
   // nop
-<<<<<<< HEAD
-=======
 }
 
 namespace {
@@ -249,11 +237,6 @@
 
 // --- endpoint class ----------------------------------------------------------
 
-caf::node_id endpoint::node_id() const {
-  return core()->node();
->>>>>>> ea3e1c1a
-}
-
 namespace {
 
 struct connector_task : public endpoint::background_task {
@@ -370,14 +353,12 @@
   } else {
     BROKER_DEBUG("run without a connector (assuming test mode)");
   }
-<<<<<<< HEAD
   // Initialize remaining state.
   auto opts = config_.options();
   clock_ = new clock(&system_, opts.use_real_time);
   BROKER_INFO("creating endpoint");
   core_ = system_.spawn<core_actor_type>(id_, filter_type{}, clock_, nullptr,
                                          std::move(conn_ptr));
-=======
   // Spin up a Prometheus actor if configured or an exporter.
   namespace dt = detail::telemetry;
   if (auto port = caf::get_as<uint16_t>(config_, "broker.metrics.port")) {
@@ -397,7 +378,6 @@
     telemetry_exporter_
       = system_.spawn<dt::exporter_actor>(core_, std::move(params));
   }
->>>>>>> ea3e1c1a
 }
 
 endpoint::~endpoint() {
@@ -437,16 +417,18 @@
     background_tasks_.clear();
     BROKER_DEBUG("destroy actor system (final shutdown step)");
   }
-<<<<<<< HEAD
-  destroyed_ = true;
-=======
   BROKER_DEBUG("stop background tasks");
   telemetry_exporter_ = nullptr;
   background_tasks_.clear();
   BROKER_DEBUG("send shutdown message to core actor");
   anon_send(core_, atom::shutdown_v);
->>>>>>> ea3e1c1a
+  destroyed_ = true;
   core_ = nullptr;
+  // TODO: there's got to be a better solution than calling the test coordinator
+  //       manually, or at least push this to the destructor of actor_system.
+  using caf::scheduler::test_coordinator;
+  if (auto sched = dynamic_cast<test_coordinator*>(&system_.scheduler()))
+    sched->run();
   system_.~actor_system();
   delete clock_;
   clock_ = nullptr;
