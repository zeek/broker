# The internal module, which is wrapped by Python code.
add_library(_broker MODULE _broker.cpp bro.cpp data.cpp enums.cpp store.cpp)

# Stage the Python wrapper along with the internal module in the public
# "broker" module.
set (BROKER_PYTHON_MODULE_DIR ${BROKER_PYTHON_STAGING_DIR}/broker)
set_target_properties(_broker PROPERTIES
                      OUTPUT_NAME "_broker"
                      LIBRARY_OUTPUT_DIRECTORY ${BROKER_PYTHON_MODULE_DIR}
                      # By setting an empty prefix, we can invoke the Python
                      # executable in the same path as the module. Then
                      # 'import _broker' Just Works.
                      PREFIX "")

# Stage Python scripts.
add_custom_target(python-scripts-stage
                  COMMAND ${CMAKE_COMMAND} -E copy_directory
                    ${CMAKE_CURRENT_SOURCE_DIR}/broker
                    ${BROKER_PYTHON_MODULE_DIR}
                  COMMENT
                    "Staging Python scripts in ${BROKER_PYTHON_MODULE_DIR}"
                  VERBATIM)

# Whenever we build the bindings, we also ensure that we stage the current
# scripts along with it.
add_dependencies(_broker python-scripts-stage)

# Set includes.
target_include_directories(_broker PUBLIC
                           ${CMAKE_CURRENT_SOURCE_DIR}/3rdparty/pybind11/include/
                           ${PYTHON_INCLUDE_DIRS})

# Set libraries to link against.
target_compile_options(_broker PRIVATE "-fvisibility=hidden")
if (ENABLE_SHARED)
  set(libbroker broker)
else ()
  set(libbroker brokerStatic)
endif ()
target_link_libraries(_broker PUBLIC ${libbroker} ${PYTHON_LIBRARIES})
if (ROCKSDB_FOUND)
  target_link_libraries(_broker PUBLIC ${ROCKSDB_LIBRARIES})
endif ()
if (APPLE)
  # Support multiple Python installations.
  target_link_libraries(_broker PRIVATE "-undefined dynamic_lookup")
endif ()

# Check for Link Time Optimization support (GCC/Clang)
include(CheckCXXCompilerFlag)
if (NOT CMAKE_BUILD_TYPE MATCHES DEBUG)
  check_cxx_compiler_flag("-flto" HAS_LTO_FLAG)
  if (HAS_LTO_FLAG)
    target_compile_options(_broker PRIVATE -flto)
  endif()
endif ()

# Strip unnecessary sections of the binary on Linux/Mac OS.
if (CMAKE_STRIP)
  if(APPLE)
    add_custom_command(TARGET _broker POST_BUILD
                       COMMAND ${CMAKE_STRIP} -u -r $<TARGET_FILE:_broker>)
  else()
    add_custom_command(TARGET _broker POST_BUILD
                       COMMAND ${CMAKE_STRIP} $<TARGET_FILE:_broker>)
  endif()
endif ()

if ( NOT PY_MOD_INSTALL_DIR )
<<<<<<< HEAD
    if ( BROKER_PYTHON_PREFIX )
        set(pyver ${PYTHON_VERSION_MAJOR}.${PYTHON_VERSION_MINOR})
        set(PY_MOD_INSTALL_DIR
            ${BROKER_PYTHON_PREFIX}/lib/python${pyver}/site-packages)
    elseif ()
        set(PY_MOD_INSTALL_DIR ${BROKER_PYTHON_HOME}/lib/python)
    else ()
        execute_process(COMMAND ${PYTHON_EXECUTABLE} -c
                        "from distutils.sysconfig import get_python_lib; print(get_python_lib())"
                        OUTPUT_VARIABLE PYTHON_SITE_PACKAGES
                        OUTPUT_STRIP_TRAILING_WHITESPACE)
        set(PY_MOD_INSTALL_DIR ${PYTHON_SITE_PACKAGES})
    endif ()
=======
  # Figure out Python module install directory.
  if (BROKER_PYTHON_PREFIX)
    set(pyver ${PYTHON_VERSION_MAJOR}.${PYTHON_VERSION_MINOR})
    set(PY_MOD_INSTALL_DIR
        ${BROKER_PYTHON_PREFIX}/lib/python${pyver}/site-packages)
  elseif (BROKER_PYTHON_HOME)
    set(PY_MOD_INSTALL_DIR ${BROKER_PYTHON_HOME}/lib/python)
  else ()
    execute_process(COMMAND ${PYTHON_EXECUTABLE} -c
      "from distutils.sysconfig import get_python_lib; print(get_python_lib())"
      OUTPUT_VARIABLE python_site_packages
      OUTPUT_STRIP_TRAILING_WHITESPACE)
    set(PY_MOD_INSTALL_DIR ${python_site_packages})
  endif ()
>>>>>>> 50bd5507
endif ()
message(STATUS "Python bindings will be built and installed to:")
message(STATUS "  ${PY_MOD_INSTALL_DIR}")

install(TARGETS _broker DESTINATION ${PY_MOD_INSTALL_DIR}/broker)
install(DIRECTORY ${CMAKE_CURRENT_SOURCE_DIR}/broker
        DESTINATION ${PY_MOD_INSTALL_DIR}
        REGEX "/\\..*" EXCLUDE)<|MERGE_RESOLUTION|>--- conflicted
+++ resolved
@@ -67,21 +67,6 @@
 endif ()
 
 if ( NOT PY_MOD_INSTALL_DIR )
-<<<<<<< HEAD
-    if ( BROKER_PYTHON_PREFIX )
-        set(pyver ${PYTHON_VERSION_MAJOR}.${PYTHON_VERSION_MINOR})
-        set(PY_MOD_INSTALL_DIR
-            ${BROKER_PYTHON_PREFIX}/lib/python${pyver}/site-packages)
-    elseif ()
-        set(PY_MOD_INSTALL_DIR ${BROKER_PYTHON_HOME}/lib/python)
-    else ()
-        execute_process(COMMAND ${PYTHON_EXECUTABLE} -c
-                        "from distutils.sysconfig import get_python_lib; print(get_python_lib())"
-                        OUTPUT_VARIABLE PYTHON_SITE_PACKAGES
-                        OUTPUT_STRIP_TRAILING_WHITESPACE)
-        set(PY_MOD_INSTALL_DIR ${PYTHON_SITE_PACKAGES})
-    endif ()
-=======
   # Figure out Python module install directory.
   if (BROKER_PYTHON_PREFIX)
     set(pyver ${PYTHON_VERSION_MAJOR}.${PYTHON_VERSION_MINOR})
@@ -96,7 +81,6 @@
       OUTPUT_STRIP_TRAILING_WHITESPACE)
     set(PY_MOD_INSTALL_DIR ${python_site_packages})
   endif ()
->>>>>>> 50bd5507
 endif ()
 message(STATUS "Python bindings will be built and installed to:")
 message(STATUS "  ${PY_MOD_INSTALL_DIR}")
