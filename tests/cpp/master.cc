--- conflicted
+++ resolved
@@ -7,12 +7,6 @@
 #include <chrono>
 #include <regex>
 
-<<<<<<< HEAD
-#include "broker/atoms.hh"
-=======
-#include <caf/test/io_dsl.hpp>
-
->>>>>>> e3552b86
 #include "broker/backend.hh"
 #include "broker/data.hh"
 #include "broker/defaults.hh"
@@ -94,11 +88,7 @@
 
 struct fixture : base_fixture {
   string_list log;
-<<<<<<< HEAD
-  activity logger;
-=======
   worker logger;
->>>>>>> e3552b86
 
   caf::timespan tick_interval = defaults::store::tick_interval;
 
@@ -125,11 +115,7 @@
   }
 
   ~fixture() {
-<<<<<<< HEAD
-    logger.cancel();
-=======
     anon_send_exit(internal::native(logger), caf::exit_reason::user_shutdown);
->>>>>>> e3552b86
   }
 };
 
@@ -145,7 +131,6 @@
   auto expected_ds = ep.attach_master("foo", backend::memory);
   REQUIRE(expected_ds.engaged());
   auto& ds = *expected_ds;
-  CHECK_EQUAL(ds.this_peer(), ep.node_id());
   MESSAGE(ds.frontend_id());
   auto ms = ds.frontend();
   // the core adds the master immediately to the topic and sends a stream
