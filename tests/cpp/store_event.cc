#define SUITE store_event

#include "broker/store_event.hh"

#include "test.hh"

#include <string>

using namespace broker;
using namespace std::string_literals;

namespace {

timespan operator""_ns(unsigned long long value) {
  return timespan{static_cast<int64_t>(value)};
}

<<<<<<< HEAD
struct fixture {
  fixture() {
    node = endpoint_id::random(0x5EED);
    node_str = to_string(node);
  }

  endpoint_id node;
  std::string node_str;
=======
struct fixture : base_fixture {
>>>>>>> e3552b86
  uint64_t obj = 42;
};

} // namespace

#define CHECK_INVALID(kind, ...)                                               \
  do {                                                                         \
    vector tmp{__VA_ARGS__};                                                   \
    CHECK(!store_event::kind::make(tmp));                                      \
  } while (false)

FIXTURE_SCOPE(store_event_tests, fixture)

TEST(the event type is convertible to and from string) {
  CHECK_EQUAL(to_string(store_event::type::insert), "insert"s);
  CHECK_EQUAL(to_string(store_event::type::update), "update"s);
  CHECK_EQUAL(to_string(store_event::type::erase), "erase"s);
  CHECK_EQUAL(to<store_event::type>("insert"s), store_event::type::insert);
  CHECK_EQUAL(to<store_event::type>("update"s), store_event::type::update);
  CHECK_EQUAL(to<store_event::type>("erase"s), store_event::type::erase);
}

TEST(insert events consist of key value and expiry) {
  MESSAGE("a timespan as fifth element denotes the expiry");
  {
    data x{vector{"insert"s, "x"s, "foo"s, "bar"s, 500_ns, nil, nil}};
    auto view = store_event::insert::make(x);
    REQUIRE(view);
    CHECK_EQUAL(view.store_id(), "x"s);
    CHECK_EQUAL(view.key(), "foo"s);
    CHECK_EQUAL(view.value(), "bar"s);
    CHECK_EQUAL(view.expiry(), 500_ns);
    CHECK_EQUAL(view.publisher(), entity_id{});
  }
  MESSAGE("nil as fifth element is interpreted as no expiry");
  {
    data x{vector{"insert"s, "x"s, "foo"s, "bar"s, nil, nil, nil}};
    auto view = store_event::insert::make(x);
    REQUIRE(view);
    CHECK_EQUAL(view.store_id(), "x"s);
    CHECK_EQUAL(view.key(), "foo"s);
    CHECK_EQUAL(view.value(), "bar"s);
    CHECK_EQUAL(view.expiry(), std::nullopt);
<<<<<<< HEAD
    CHECK_EQUAL(view.publisher(), entity_id{});
=======
    CHECK_EQUAL(view.publisher(), publisher_id{});
>>>>>>> e3552b86
  }
  MESSAGE("elements six and seven denote the publisher");
  {
    data x{vector{"insert"s, "x"s, "foo"s, "bar"s, nil, str_ids['B'], obj}};
    auto view = store_event::insert::make(x);
    REQUIRE(view);
    CHECK_EQUAL(view.store_id(), "x"s);
    CHECK_EQUAL(view.key(), "foo"s);
    CHECK_EQUAL(view.value(), "bar"s);
    CHECK_EQUAL(view.expiry(), std::nullopt);
<<<<<<< HEAD
    CHECK_EQUAL(view.publisher(), (entity_id{node, 42}));
=======
    CHECK_EQUAL(view.publisher(), (publisher_id{ids['B'], 42}));
>>>>>>> e3552b86
  }
  MESSAGE("make returns an invalid view for malformed data");
  {
    CHECK_INVALID(insert, "update"s, "x"s, "foo"s, "bar"s, nil, nil, nil);
    CHECK_INVALID(insert, "insert"s, "x"s, "foo"s, "bar"s, 42);
    CHECK_INVALID(insert, "insert"s, "x"s, "foo"s, "bar"s);
  }
}

TEST(update events consist of key value and expiry) {
  MESSAGE("a timespan as sixth element denotes the expiry");
  {
    data x{vector{"update"s, "x"s, "foo"s, "bar"s, "baz"s, 500_ns, nil, nil}};
    auto view = store_event::update::make(x);
    REQUIRE(view);
    CHECK_EQUAL(view.store_id(), "x"s);
    CHECK_EQUAL(view.key(), "foo"s);
    CHECK_EQUAL(view.old_value(), "bar"s);
    CHECK_EQUAL(view.new_value(), "baz"s);
    CHECK_EQUAL(view.expiry(), 500_ns);
    CHECK_EQUAL(view.publisher(), entity_id{});
  }
  MESSAGE("nil as sixth element is interpreted as no expiry");
  {
    data x{vector{"update"s, "x"s, "foo"s, "bar"s, "baz"s, nil, nil, nil}};
    auto view = store_event::update::make(x);
    REQUIRE(view);
    CHECK_EQUAL(view.store_id(), "x"s);
    CHECK_EQUAL(view.key(), "foo"s);
    CHECK_EQUAL(view.old_value(), "bar"s);
    CHECK_EQUAL(view.new_value(), "baz"s);
    CHECK_EQUAL(view.expiry(), std::nullopt);
<<<<<<< HEAD
    CHECK_EQUAL(view.publisher(), entity_id{});
=======
    CHECK_EQUAL(view.publisher(), publisher_id{});
>>>>>>> e3552b86
  }
  MESSAGE("elements six and seven denote the publisher");
  {
    data x{vector{"update"s, "x"s, "foo"s, "bar"s, "baz"s, nil, str_ids['B'], obj}};
    auto view = store_event::update::make(x);
    REQUIRE(view);
    CHECK_EQUAL(view.store_id(), "x"s);
    CHECK_EQUAL(view.key(), "foo"s);
    CHECK_EQUAL(view.old_value(), "bar"s);
    CHECK_EQUAL(view.new_value(), "baz"s);
    CHECK_EQUAL(view.expiry(), std::nullopt);
<<<<<<< HEAD
    CHECK_EQUAL(view.publisher(), (entity_id{node, 42}));
=======
    CHECK_EQUAL(view.publisher(), (publisher_id{ids['B'], 42}));
>>>>>>> e3552b86
  }
  MESSAGE("make returns an invalid view for malformed data");
  {
    CHECK_INVALID(update, "insert"s, "x"s, "foo"s, "bar"s, nil);
    CHECK_INVALID(update, "update"s, "x"s, "foo"s, "bar"s, 42);
    CHECK_INVALID(update, "update"s, "x"s, "foo"s, "bar"s);
  }
}

TEST(erase events contain the key and optionally a publisher ID) {
  MESSAGE("the key can have any value");
  {
    data x{vector{"erase"s, "x"s, "foo"s, nil, nil}};
    auto view = store_event::erase::make(x);
    REQUIRE(view);
    CHECK_EQUAL(view.store_id(), "x"s);
    CHECK_EQUAL(view.key(), "foo"s);
    CHECK_EQUAL(view.publisher(), entity_id{});
  }
  MESSAGE("elements three and four denote the publisher");
  {
    data x{vector{"erase"s, "x"s, "foo"s, str_ids['B'], obj}};
    auto view = store_event::erase::make(x);
    REQUIRE(view);
    CHECK_EQUAL(view.store_id(), "x"s);
    CHECK_EQUAL(view.key(), "foo"s);
<<<<<<< HEAD
    CHECK_EQUAL(view.publisher(), (entity_id{node, 42}));
=======
    CHECK_EQUAL(view.publisher(), (publisher_id{ids['B'], 42}));
>>>>>>> e3552b86
  }
  MESSAGE("make returns an invalid view for malformed data");
  {
    CHECK_INVALID(erase, "insert"s, "foo"s, nil, nil);
    CHECK_INVALID(erase, "erase"s, "foo"s, "bar"s, nil);
  }
}

FIXTURE_SCOPE_END()<|MERGE_RESOLUTION|>--- conflicted
+++ resolved
@@ -15,18 +15,7 @@
   return timespan{static_cast<int64_t>(value)};
 }
 
-<<<<<<< HEAD
-struct fixture {
-  fixture() {
-    node = endpoint_id::random(0x5EED);
-    node_str = to_string(node);
-  }
-
-  endpoint_id node;
-  std::string node_str;
-=======
 struct fixture : base_fixture {
->>>>>>> e3552b86
   uint64_t obj = 42;
 };
 
@@ -70,11 +59,7 @@
     CHECK_EQUAL(view.key(), "foo"s);
     CHECK_EQUAL(view.value(), "bar"s);
     CHECK_EQUAL(view.expiry(), std::nullopt);
-<<<<<<< HEAD
     CHECK_EQUAL(view.publisher(), entity_id{});
-=======
-    CHECK_EQUAL(view.publisher(), publisher_id{});
->>>>>>> e3552b86
   }
   MESSAGE("elements six and seven denote the publisher");
   {
@@ -85,11 +70,7 @@
     CHECK_EQUAL(view.key(), "foo"s);
     CHECK_EQUAL(view.value(), "bar"s);
     CHECK_EQUAL(view.expiry(), std::nullopt);
-<<<<<<< HEAD
-    CHECK_EQUAL(view.publisher(), (entity_id{node, 42}));
-=======
-    CHECK_EQUAL(view.publisher(), (publisher_id{ids['B'], 42}));
->>>>>>> e3552b86
+    CHECK_EQUAL(view.publisher(), (entity_id{ids['B'], 42}));
   }
   MESSAGE("make returns an invalid view for malformed data");
   {
@@ -122,11 +103,7 @@
     CHECK_EQUAL(view.old_value(), "bar"s);
     CHECK_EQUAL(view.new_value(), "baz"s);
     CHECK_EQUAL(view.expiry(), std::nullopt);
-<<<<<<< HEAD
     CHECK_EQUAL(view.publisher(), entity_id{});
-=======
-    CHECK_EQUAL(view.publisher(), publisher_id{});
->>>>>>> e3552b86
   }
   MESSAGE("elements six and seven denote the publisher");
   {
@@ -138,11 +115,7 @@
     CHECK_EQUAL(view.old_value(), "bar"s);
     CHECK_EQUAL(view.new_value(), "baz"s);
     CHECK_EQUAL(view.expiry(), std::nullopt);
-<<<<<<< HEAD
-    CHECK_EQUAL(view.publisher(), (entity_id{node, 42}));
-=======
-    CHECK_EQUAL(view.publisher(), (publisher_id{ids['B'], 42}));
->>>>>>> e3552b86
+    CHECK_EQUAL(view.publisher(), (entity_id{ids['B'], 42}));
   }
   MESSAGE("make returns an invalid view for malformed data");
   {
@@ -169,11 +142,7 @@
     REQUIRE(view);
     CHECK_EQUAL(view.store_id(), "x"s);
     CHECK_EQUAL(view.key(), "foo"s);
-<<<<<<< HEAD
-    CHECK_EQUAL(view.publisher(), (entity_id{node, 42}));
-=======
-    CHECK_EQUAL(view.publisher(), (publisher_id{ids['B'], 42}));
->>>>>>> e3552b86
+    CHECK_EQUAL(view.publisher(), (entity_id{ids['B'], 42}));
   }
   MESSAGE("make returns an invalid view for malformed data");
   {
