--- conflicted
+++ resolved
@@ -24,10 +24,7 @@
 #include "broker/detail/prefix_matcher.hh"
 #include "broker/domain_options.hh"
 #include "broker/filter_type.hh"
-<<<<<<< HEAD
-=======
 #include "broker/hub_id.hh"
->>>>>>> 1fa8cc27
 #include "broker/internal/checked.hh"
 #include "broker/internal/clone_actor.hh"
 #include "broker/internal/killswitch.hh"
@@ -264,7 +261,7 @@
       // Convert this blueprint to a *hot* observable.
       .share();
 
-  // // Connect data messages from the unsafe inputs to the hub merge point.
+  // Connect data messages from the unsafe inputs to the hub merge point.
   hub_inputs.push(unsafe_inputs.as_observable()
                     .filter([](const node_message& msg) {
                       return get_type(msg) == packed_message_type::data;
@@ -279,7 +276,7 @@
                        return get_type(msg) != packed_message_type::data;
                      })
                      .as_observable());
-  // verride the default exit handler to add logging.
+  // Override the default exit handler to add logging.
   self->set_exit_handler([this](caf::exit_msg& msg) {
     if (msg.reason) {
       log::core::debug(
@@ -466,33 +463,7 @@
                      .do_finally([this, id] { drop_hub_output(id); })
                      .subscribe(snk);
       }
-<<<<<<< HEAD
-      if (sync)
-        sync->set_value();
-    },
-    // -- interface for publishers ---------------------------------------------
-    [this](data_consumer_res src) {
-      auto consumer_id = endpoint_id::random();
-      auto [in, sub] =
-        self
-          ->make_observable() //
-          .from_resource(std::move(src))
-          .map([this](const data_message& msg) { return node_message{msg}; })
-          .compose(local_publisher_scope_adder())
-          .compose(add_killswitch_t{});
-      flow_inputs.push(in.do_finally([this, consumer_id] {
-                           auto i = subscriptions.find(consumer_id);
-                           if (i != subscriptions.end()) {
-                             subscriptions.erase(i);
-                           }
-                         })
-                         .as_observable());
-      // TODO: next lines seems to be a false positive, but maybe there's
-      //       something we can do upstream to avoid the alert.
-      subscriptions[consumer_id].push_back(sub); // NOLINT
-=======
       hubs.emplace(id, std::move(ptr));
->>>>>>> 1fa8cc27
     },
     // -- data store management ------------------------------------------------
     [this](atom::data_store, atom::clone, atom::attach, const std::string& name,
