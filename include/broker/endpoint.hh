--- conflicted
+++ resolved
@@ -3,42 +3,20 @@
 #include <atomic>
 #include <cstdint>
 #include <functional>
-<<<<<<< HEAD
 #include <future>
-=======
->>>>>>> e3552b86
 #include <map>
 #include <memory>
 #include <mutex>
 #include <string>
 #include <vector>
-<<<<<<< HEAD
-
-#include <caf/actor.hpp>
-#include <caf/actor_clock.hpp>
-#include <caf/disposable.hpp>
-#include <caf/event_based_actor.hpp>
-#include <caf/fwd.hpp>
-#include <caf/message.hpp>
-#include <caf/stream.hpp>
-#include <caf/timespan.hpp>
-#include <caf/timestamp.hpp>
-=======
->>>>>>> e3552b86
-
-#include "broker/activity.hh"
+
 #include "broker/backend.hh"
 #include "broker/backend_options.hh"
-<<<<<<< HEAD
 #include "broker/configuration.hh"
 #include "broker/defaults.hh"
-#include "broker/detail/native_socket.hh"
-#include "broker/detail/sink_driver.hh"
-=======
 #include "broker/detail/sink_driver.hh"
 #include "broker/detail/source_driver.hh"
 #include "broker/endpoint_id.hh"
->>>>>>> e3552b86
 #include "broker/endpoint_info.hh"
 #include "broker/expected.hh"
 #include "broker/frontend.hh"
@@ -140,15 +118,11 @@
   // --- construction and destruction ------------------------------------------
 
   endpoint();
-<<<<<<< HEAD
+
   explicit endpoint(configuration config);
 
   /// @private
   endpoint(configuration config, endpoint_id this_peer);
-=======
-
-  explicit endpoint(configuration config);
->>>>>>> e3552b86
 
   endpoint(endpoint&&) = delete;
   endpoint(const endpoint&) = delete;
@@ -158,7 +132,7 @@
   /// Calls `shutdown`.
   ~endpoint();
 
-  /// Shuts down all background activity and blocks until all local subscribers
+  /// Shuts down all background workers and blocks until all local subscribers
   /// and publishers have terminated. *Must* be the very last function call on
   /// this object before destroying it.
   /// @warning *Destroys* the underlying actor system. Calling *any* member
@@ -167,13 +141,9 @@
   void shutdown();
 
   /// @returns a unique node id for this endpoint.
-<<<<<<< HEAD
   endpoint_id node_id() const noexcept {
     return id_;
   }
-=======
-  endpoint_id node_id() const;
->>>>>>> e3552b86
 
   // --- peer management -------------------------------------------------------
 
@@ -206,16 +176,6 @@
     return peer(info.address, info.port, info.retry);
   }
 
-  /// Initiates a peering with a remote endpoint.
-  /// @param locator Denotes the remote endpoint in <ip://$host:$port> notation.
-  /// @param retry If non-zero, seconds after which to retry if connection
-  ///        cannot be established, or breaks.
-  /// @returns True if connection was successfulluy set up.
-  /// @note The endpoint will also receive a status message indicating
-  ///       success or failure.
-  bool peer(const caf::uri& locator,
-            timeout::seconds retry = timeout::seconds(10));
-
   /// Initiates a peering with a remote endpoint, without waiting
   /// for the operation to complete.
   /// @param address The IP address of the remote endpoint.
@@ -287,8 +247,6 @@
 
   publisher make_publisher(topic ts);
 
-<<<<<<< HEAD
-=======
   /// Starts a background worker from the given set of functions that publishes
   /// a series of messages. The worker will run in the background, but `init`
   /// is guaranteed to be called before the function returns.
@@ -297,20 +255,17 @@
     using driver_t = detail::source_driver_impl<Init, Pull, AtEnd>;
     auto driver = std::make_shared<driver_t>(std::move(init), std::move(f),
                                              std::move(pred));
-    return do_publish_all(std::move(driver), true);
+    return do_publish_all(std::move(driver));
   }
 
   /// Identical to ::publish_all, but does not guarantee that `init` is called
   /// before the function returns.
   template <class Init, class Pull, class AtEnd>
-  worker publish_all_nosync(Init init, Pull f, AtEnd pred) {
-    using driver_t = detail::source_driver_impl<Init, Pull, AtEnd>;
-    auto driver = std::make_shared<driver_t>(std::move(init), std::move(f),
-                                             std::move(pred));
-    return do_publish_all(std::move(driver), false);
-  }
-
->>>>>>> e3552b86
+  [[deprecated("use publish_all() instead")]] worker
+  publish_all_nosync(Init init, Pull f, AtEnd pred) {
+    return publish_all(std::move(init), std::move(f), std::move(pred));
+  }
+
   // --- subscribing events ----------------------------------------------------
 
   /// Returns a subscriber connected to this endpoint for receiving error and
@@ -334,9 +289,8 @@
   /// Starts a background worker from the given set of function that consumes
   /// incoming messages. The worker will run in the background, but `init` is
   /// guaranteed to be called before the function returns.
-<<<<<<< HEAD
   template <class Init, class OnNext, class Cleanup>
-  activity subscribe(filter_type filter, Init init, OnNext on_next,
+  worker subscribe(filter_type filter, Init init, OnNext on_next,
                      Cleanup cleanup) {
     return do_subscribe(std::move(filter),
                         detail::make_sink_driver(std::move(init),
@@ -345,31 +299,11 @@
   }
 
   template <class Init, class OnNext, class Cleanup>
-  [[deprecated("use subscribe() instead")]] activity
+  [[deprecated("use subscribe() instead")]] worker
   subscribe_nosync(filter_type filter, Init init, OnNext on_next,
                    Cleanup cleanup) {
     return subscribe(std::move(filter), std::move(init), std::move(on_next),
                      std::move(cleanup));
-=======
-  template <class Init, class HandleMessage, class Cleanup>
-  worker subscribe(std::vector<topic> topics, Init init, HandleMessage f,
-                   Cleanup cleanup) {
-    using driver_t = detail::sink_driver_impl<Init, HandleMessage, Cleanup>;
-    auto driver = std::make_shared<driver_t>(std::move(init), std::move(f),
-                                             std::move(cleanup));
-    return do_subscribe(std::move(topics), std::move(driver), true);
-  }
-
-  /// Identical to ::subscribe, but does not guarantee that `init` is called
-  /// before the function returns.
-  template <class Init, class HandleMessage, class Cleanup>
-  worker subscribe_nosync(std::vector<topic> topics, Init init, HandleMessage f,
-                          Cleanup cleanup) {
-    using driver_t = detail::sink_driver_impl<Init, HandleMessage, Cleanup>;
-    auto driver = std::make_shared<driver_t>(std::move(init), std::move(f),
-                                             std::move(cleanup));
-    return do_subscribe(std::move(topics), std::move(driver), false);
->>>>>>> e3552b86
   }
 
   // --- data stores -----------------------------------------------------------
@@ -421,7 +355,6 @@
     clock_->send_later(std::move(who), after, msg);
   }
 
-<<<<<<< HEAD
   // --- setup and testing -----------------------------------------------------
 
   // --await-peer-start
@@ -444,13 +377,14 @@
   void await_peer(endpoint_id whom, std::function<void(bool)> callback,
                   timespan timeout = defaults::await_peer_timeout);
   // --await-peer-end
-=======
+
+  // -- worker management ------------------------------------------------------
+
   /// Blocks the current thread until `who` terminates.
   void wait_for(worker who);
 
   /// Stops a background worker.
   void stop(worker who);
->>>>>>> e3552b86
 
   // --- properties ------------------------------------------------------------
 
@@ -475,7 +409,7 @@
   }
 
   bool is_shutdown() const {
-    return destroyed_;
+    return ctx_ == nullptr;
   }
 
   bool use_real_time() const {
@@ -503,40 +437,21 @@
   worker subscriber_;
 
 private:
-<<<<<<< HEAD
-  activity do_subscribe(filter_type filter, detail::sink_driver_ptr sink);
-
-  configuration config_;
-  union {
-    mutable caf::actor_system system_;
-  };
-  endpoint_id id_;
-  caf::actor core_;
-  shutdown_options shutdown_options_;
-  std::vector<activity> activities_;
-  caf::actor telemetry_exporter_;
-  bool await_stores_on_shutdown_;
-  bool destroyed_;
-  clock* clock_;
-=======
-  worker do_subscribe(std::vector<topic>&& topics,
-                      std::shared_ptr<detail::sink_driver> driver,
-                      bool block_until_initialized);
-
-  worker do_publish_all(std::shared_ptr<detail::source_driver> driver,
-                            bool block_until_initialized);
+  worker do_subscribe(filter_type&& topics, detail::sink_driver_ptr driver);
+
+  worker do_publish_all(detail::source_driver_ptr driver);
 
   template <class F>
   worker make_worker(F fn);
 
   std::shared_ptr<internal::endpoint_context> ctx_;
+  endpoint_id id_;
   worker core_;
+  shutdown_options shutdown_options_;
   worker telemetry_exporter_;
   bool await_stores_on_shutdown_ = false;
-  std::vector<worker> children_;
-  bool destroyed_ = false;
+  std::vector<worker> workers_;
   std::unique_ptr<clock> clock_;
->>>>>>> e3552b86
   std::vector<std::unique_ptr<background_task>> background_tasks_;
 };
 
