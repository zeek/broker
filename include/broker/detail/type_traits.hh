--- conflicted
+++ resolved
@@ -1,10 +1,7 @@
 #pragma once
 
-<<<<<<< HEAD
 #include "broker/fwd.hh"
 
-=======
->>>>>>> bc25aec1
 #include <cstddef>
 #include <list>
 #include <map>
@@ -78,12 +75,9 @@
 template <class T>
 inline constexpr bool is_list = is_list_oracle<T>::value;
 
-<<<<<<< HEAD
 template <class...>
 struct parameter_pack {};
 
-=======
->>>>>>> bc25aec1
 template <class T>
 struct tag {
   using type = T;
@@ -110,13 +104,8 @@
 
 template <class A, class B, class C, class... Ts>
 struct are_same<A, B, C, Ts...> {
-<<<<<<< HEAD
-  static constexpr bool value = std::is_same_v<A, B>
-                                && are_same<B, C, Ts...>::value;
-=======
   static constexpr bool value = //
     std::is_same_v<A, B> && are_same<B, C, Ts...>::value;
->>>>>>> bc25aec1
 };
 
 template <class... Ts>
@@ -209,7 +198,6 @@
 template <class F>
 using signature_of_t = typename signature_of_oracle<F>::type;
 
-<<<<<<< HEAD
 // Trait that checks whether type T has a member function named "begin".
 template <class T>
 struct has_begin {
@@ -245,8 +233,6 @@
 template <class T>
 inline constexpr bool is_tuple = is_tuple_oracle<T>::value;
 
-=======
->>>>>>> bc25aec1
 } // namespace broker::detail
 
 #define BROKER_DEF_HAS_ENCODE_IN_NS(ns_name)                                   \
